--- conflicted
+++ resolved
@@ -107,15 +107,10 @@
 
 // CreateConsumerClient will create the CCV client for the given consumer chain. The CCV channel must be built
 // on top of the CCV client to ensure connection with the right consumer chain.
-<<<<<<< HEAD
 func (k Keeper) CreateConsumerClient(ctx sdk.Context, chainID string, initialHeight clienttypes.Height, lockUbdOnTimeout bool) error {
-	unbondingTime := k.stakingKeeper.UnbondingTime(ctx)
-=======
-func (k Keeper) CreateConsumerClient(ctx sdk.Context, chainID string, initialHeight clienttypes.Height) error {
 	// Use the unbonding period on the provider to
 	// compute the unbonding period on the consumer
 	unbondingTime := utils.ComputeConsumerUnbondingPeriod(k.stakingKeeper.UnbondingTime(ctx))
->>>>>>> e0b012a4
 
 	// create clientstate by getting template client from parameters and filling in zeroed fields from proposal.
 	clientState := k.GetTemplateClient(ctx)
@@ -204,17 +199,13 @@
 	return gen, nil
 }
 
-<<<<<<< HEAD
-// SetPendingClientInfo sets the initial height for the given timestamp and chain ID
-func (k Keeper) SetPendingClientInfo(ctx sdk.Context, clientInfo *types.CreateConsumerChainProposal) error {
-=======
-// SetConsumerClientId sets the clientID for the given chainID
+// SetConsumerClientId sets the client ID for the given chain ID
 func (k Keeper) SetConsumerClientId(ctx sdk.Context, chainID, clientID string) {
 	store := ctx.KVStore(k.storeKey)
 	store.Set(types.ChainToClientKey(chainID), []byte(clientID))
 }
 
-// GetConsumerClientId returns the clientID for the given chainID.
+// GetConsumerClientId returns the client ID for the given chain ID.
 func (k Keeper) GetConsumerClientId(ctx sdk.Context, chainID string) (string, bool) {
 	store := ctx.KVStore(k.storeKey)
 	clientIdBytes := store.Get(types.ChainToClientKey(chainID))
@@ -224,9 +215,8 @@
 	return string(clientIdBytes), true
 }
 
-// SetPendingClientInfo sets the initial height for the given timestamp and chainID
-func (k Keeper) SetPendingClientInfo(ctx sdk.Context, timestamp time.Time, chainID string, initialHeight clienttypes.Height) error {
->>>>>>> e0b012a4
+// SetPendingClientInfo sets the initial height for the given timestamp and chain ID
+func (k Keeper) SetPendingClientInfo(ctx sdk.Context, clientInfo *types.CreateConsumerChainProposal) error {
 	store := ctx.KVStore(k.storeKey)
 	bz, err := k.cdc.Marshal(clientInfo)
 	if err != nil {
