package types

import (
	"encoding/binary"
	"time"

	sdk "github.com/cosmos/cosmos-sdk/types"
	"github.com/cosmos/cosmos-sdk/types/address"
)

const (
	// ModuleName defines the CCV child module name
	ModuleName = "ccvchild"

	// PortID is the default port id that child module binds to
	PortID = "child"

	// StoreKey is the store key string for IBC child
	StoreKey = ModuleName

	// RouterKey is the message route for IBC child
	RouterKey = ModuleName

	// QuerierRoute is the querier route for IBC child
	QuerierRoute = ModuleName

	// ParentClientKeyString is the key for storing the clientID of the parent client
	ParentClientKeyString = "parentclient"

	// ParentChannelKeyString is the key for storing the channelID of the CCV channel
	ParentChannelKeyString = "parentchannel"

	// PendingChangesKeyString is the key that will store any pending validator set changes
	// received over CCV channel but not yet flushed over ABCI
	PendingChangesKeyString = "pendingchanges"

	// UnbondingPacketPrefix is the key prefix that will store the unbonding packet at the given sequence
	UnbondingPacketPrefix = "unbondingpacket"

	// UnbondingTimePrefix is the key prefix that will store unbonding time for each recently received packet.
	UnbondingTimePrefix = "unbondingtime"

	// UnbondingTime is set to 4 weeks
	UnbondingTime = 4 * 7 * 24 * time.Hour

	// HeightValsetUpdateIDPrefix is the key prefix that will store the mapping from block height to valset update ID
	HeightValsetUpdateIDPrefix = "heightvalsetupdateid"

	// OutstandingDowntimePrefix is the key prefix that will store the validators outstanding downtime by consensus address
	OutstandingDowntimePrefix = "outstandingdowntime"

	// CrossChainValidatorPrefix is the key prefix that will store cross-chain validators by consensus address
	CrossChainValidatorPrefix = "crosschainvalidator"

<<<<<<< HEAD
	// ConsumerRedistributeName the root string for the consumer-redistribution account address
	ConsumerRedistributeName = "cons_redistribute"

	// ConsumerToSendToProviderName is a "buffer" address for outgoing fees to be transferred to the provider chain.
	ConsumerToSendToProviderName = "cons_to_send_to_provider"
=======
	// PendingSlashRequestsPrefix is the prefix that will store a list of slash request that must be sent
	// to the parent chain once the CCV channel is established
	PendingSlashRequestsPrefix = "pendingslashrequests"
>>>>>>> 1a5569bf
)

var (
	// PortKey defines the key to store the port ID in store
	PortKey                         = []byte{0x01}
	LastDistributionTransmissionKey = []byte{0x02}
)

// ParentChannelKey returns the key for storing channelID of the parent chain.
func ParentChannelKey() []byte {
	return []byte(ParentChannelKeyString)
}

// ParentClientKey returns the key for storing clientID of the parent
func ParentClientKey() []byte {
	return []byte(ParentClientKeyString)
}

// PendingChangesKey returns the key for storing pending validator set changes
func PendingChangesKey() []byte {
	return []byte(PendingChangesKeyString)
}

// UnbondingPacketKey returns the key for storing unbonding packet for a given received packet sequence
func UnbondingPacketKey(sequence uint64) []byte {
	seqBytes := make([]byte, 8)
	binary.BigEndian.PutUint64(seqBytes, sequence)
	return append([]byte(UnbondingPacketPrefix), seqBytes...)
}

// UnbondingTimeKey returns the key for storing unbonding time for a given received packet sequence
func UnbondingTimeKey(sequence uint64) []byte {
	seqBytes := make([]byte, 8)
	binary.BigEndian.PutUint64(seqBytes, sequence)
	return append([]byte(UnbondingTimePrefix), seqBytes...)
}

func GetSequenceFromUnbondingTimeKey(key []byte) uint64 {
	return binary.BigEndian.Uint64(key[len(UnbondingTimePrefix):])
}

func HeightValsetUpdateIDKey(height uint64) []byte {
	hBytes := make([]byte, 8)
	binary.BigEndian.PutUint64(hBytes, height)
	return append([]byte(HeightValsetUpdateIDPrefix), hBytes...)
}

func OutstandingDowntimeKey(v sdk.ConsAddress) []byte {
	return append([]byte(OutstandingDowntimePrefix), address.MustLengthPrefix(v.Bytes())...)
}

func GetCrossChainValidatorKey(addr []byte) []byte {
	return append([]byte(CrossChainValidatorPrefix), addr...)
}<|MERGE_RESOLUTION|>--- conflicted
+++ resolved
@@ -52,17 +52,15 @@
 	// CrossChainValidatorPrefix is the key prefix that will store cross-chain validators by consensus address
 	CrossChainValidatorPrefix = "crosschainvalidator"
 
-<<<<<<< HEAD
 	// ConsumerRedistributeName the root string for the consumer-redistribution account address
 	ConsumerRedistributeName = "cons_redistribute"
 
 	// ConsumerToSendToProviderName is a "buffer" address for outgoing fees to be transferred to the provider chain.
 	ConsumerToSendToProviderName = "cons_to_send_to_provider"
-=======
+
 	// PendingSlashRequestsPrefix is the prefix that will store a list of slash request that must be sent
 	// to the parent chain once the CCV channel is established
 	PendingSlashRequestsPrefix = "pendingslashrequests"
->>>>>>> 1a5569bf
 )
 
 var (
