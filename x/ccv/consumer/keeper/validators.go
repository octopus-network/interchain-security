package keeper

import (
<<<<<<< HEAD
	"fmt"

	cryptocodec "github.com/cosmos/cosmos-sdk/crypto/codec"

=======
>>>>>>> 9f15cc7a
	sdk "github.com/cosmos/cosmos-sdk/types"
	stakingtypes "github.com/cosmos/cosmos-sdk/x/staking/types"
	"github.com/cosmos/interchain-security/x/ccv/consumer/types"
	"github.com/cosmos/interchain-security/x/ccv/utils"
	abci "github.com/tendermint/tendermint/abci/types"
)

// ApplyCCValidatorChanges applies the given changes to the cross-chain validators states
func (k Keeper) ApplyCCValidatorChanges(ctx sdk.Context, changes []abci.ValidatorUpdate) {
	for _, change := range changes {
		addr := utils.GetChangePubKeyAddress(change)
		val, found := k.GetCCValidator(ctx, addr)

		// set new validator bonded
		if !found {
			if 0 < change.Power {
				consAddr := sdk.ConsAddress(addr)
				k.SetCCValidator(ctx, types.NewCCValidator(addr, change.Power))
				k.AfterValidatorBonded(ctx, consAddr, nil)
			}
<<<<<<< HEAD
			// convert validator pubkey from TM proto to SDK crytpo type
			pubkey, err := cryptocodec.FromTmProtoPublicKey(change.GetPubKey())
			if err != nil {
				panic(err)
			}
			ccVal, err := types.NewCCValidator(addr, change.Power, pubkey)
			if err != nil {
				panic(err)
			}

			k.SetCCValidator(ctx, ccVal)
			k.AfterValidatorBonded(ctx, consAddr, nil)
=======
>>>>>>> 9f15cc7a
			continue
		}

		// remove unbonding existing-validators
		if change.Power < 1 {
			k.DeleteCCValidator(ctx, addr)
			continue
		}

		// update existing validators power
		val.Power = change.Power
		k.SetCCValidator(ctx, val)
	}
}

// IterateValidators - unimplemented on CCV keeper
func (k Keeper) IterateValidators(sdk.Context, func(index int64, validator stakingtypes.ValidatorI) (stop bool)) {
	panic("unimplemented on CCV keeper")
}

// Validator - unimplemented on CCV keeper
func (k Keeper) Validator(ctx sdk.Context, addr sdk.ValAddress) stakingtypes.ValidatorI {
	panic("unimplemented on CCV keeper")
}

// IsJailed returns the outstanding slashing flag for the given validator adddress
func (k Keeper) IsValidatorJailed(ctx sdk.Context, addr sdk.ConsAddress) bool {
	return k.OutstandingDowntime(ctx, addr)
}

// ValidatorByConsAddr returns an empty validator
func (k Keeper) ValidatorByConsAddr(sdk.Context, sdk.ConsAddress) stakingtypes.ValidatorI {
	return stakingtypes.Validator{}
}

// Slash sends a slashing request to the provider chain
func (k Keeper) Slash(ctx sdk.Context, addr sdk.ConsAddress, infractionHeight, power int64, _ sdk.Dec, infraction stakingtypes.InfractionType) {
	if infraction == stakingtypes.InfractionEmpty {
		return
	}

	k.SendSlashPacket(
		ctx,
		abci.Validator{
			Address: addr.Bytes(),
			Power:   power},
		// get VSC ID for infraction height
		k.GetHeightValsetUpdateID(ctx, uint64(infractionHeight)),
		infraction,
	)
}

// Jail - unimplemented on CCV keeper
func (k Keeper) Jail(ctx sdk.Context, addr sdk.ConsAddress) {}

// Unjail - unimplemented on CCV keeper
func (k Keeper) Unjail(sdk.Context, sdk.ConsAddress) {}

// Delegation - unimplemented on CCV keeper
func (k Keeper) Delegation(sdk.Context, sdk.AccAddress, sdk.ValAddress) stakingtypes.DelegationI {
	panic("unimplemented on CCV keeper")
}

// MaxValidators - unimplemented on CCV keeper
func (k Keeper) MaxValidators(sdk.Context) uint32 {
	panic("unimplemented on CCV keeper")
}

// GetHistoricalInfo gets the historical info at a given height
func (k Keeper) GetHistoricalInfo(ctx sdk.Context, height int64) (stakingtypes.HistoricalInfo, bool) {
	store := ctx.KVStore(k.storeKey)
	key := types.GetHistoricalInfoKey(height)

	value := store.Get(key)
	if value == nil {
		return stakingtypes.HistoricalInfo{}, false
	}

	return stakingtypes.MustUnmarshalHistoricalInfo(k.cdc, value), true
}

// SetHistoricalInfo sets the historical info at a given height
func (k Keeper) SetHistoricalInfo(ctx sdk.Context, height int64, hi *stakingtypes.HistoricalInfo) {
	store := ctx.KVStore(k.storeKey)
	key := types.GetHistoricalInfoKey(height)
	value := k.cdc.MustMarshal(hi)

	store.Set(key, value)
}

// DeleteHistoricalInfo deletes the historical info at a given height
func (k Keeper) DeleteHistoricalInfo(ctx sdk.Context, height int64) {
	store := ctx.KVStore(k.storeKey)
	key := types.GetHistoricalInfoKey(height)

	store.Delete(key)
}

// TrackHistoricalInfo saves the latest historical-info and deletes the oldest
// heights that are below pruning height
func (k Keeper) TrackHistoricalInfo(ctx sdk.Context) {

	entryNum := types.HistoricalEntries

	// Prune store to ensure we only have parameter-defined historical entries.
	// In most cases, this will involve removing a single historical entry.
	// In the rare scenario when the historical entries gets reduced to a lower value k'
	// from the original value k. k - k' entries must be deleted from the store.
	// Since the entries to be deleted are always in a continuous range, we can iterate
	// over the historical entries starting from the most recent version to be pruned
	// and then return at the first empty entry.
	for i := ctx.BlockHeight() - int64(entryNum); i >= 0; i-- {
		_, found := k.GetHistoricalInfo(ctx, i)
		if found {
			k.DeleteHistoricalInfo(ctx, i)
		} else {
			break
		}
	}

	// if there is no need to persist historicalInfo, return
	if entryNum == 0 {
		return
	}

	// Create HistoricalInfo struct
	lastVals := []stakingtypes.Validator{}
	for _, v := range k.GetAllCCValidator(ctx) {
		pk, err := v.ConsPubKey()
		if err != nil {
			panic(err)
		}
		val, err := stakingtypes.NewValidator(nil, pk, stakingtypes.Description{})
		if err != nil {
			panic(err)
		}

		// Set validator to bonded status
		val.Status = stakingtypes.Bonded
		// Compute tokens from voting power
		val.Tokens = sdk.TokensFromConsensusPower(v.Power, sdk.DefaultPowerReduction)
		lastVals = append(lastVals, val)
	}

	// Create historical info entry which sorts the validator set by voting power
	historicalEntry := stakingtypes.NewHistoricalInfo(ctx.BlockHeader(), lastVals, sdk.DefaultPowerReduction)

	// Set latest HistoricalInfo at current height
	k.SetHistoricalInfo(ctx, ctx.BlockHeight(), &historicalEntry)
}<|MERGE_RESOLUTION|>--- conflicted
+++ resolved
@@ -1,13 +1,8 @@
 package keeper
 
 import (
-<<<<<<< HEAD
-	"fmt"
-
 	cryptocodec "github.com/cosmos/cosmos-sdk/crypto/codec"
 
-=======
->>>>>>> 9f15cc7a
 	sdk "github.com/cosmos/cosmos-sdk/types"
 	stakingtypes "github.com/cosmos/cosmos-sdk/x/staking/types"
 	"github.com/cosmos/interchain-security/x/ccv/consumer/types"
@@ -25,24 +20,20 @@
 		if !found {
 			if 0 < change.Power {
 				consAddr := sdk.ConsAddress(addr)
-				k.SetCCValidator(ctx, types.NewCCValidator(addr, change.Power))
+
+				// convert validator pubkey from TM proto to SDK crytpo type
+				pubkey, err := cryptocodec.FromTmProtoPublicKey(change.GetPubKey())
+				if err != nil {
+					panic(err)
+				}
+				ccVal, err := types.NewCCValidator(addr, change.Power, pubkey)
+				if err != nil {
+					panic(err)
+				}
+
+				k.SetCCValidator(ctx, ccVal)
 				k.AfterValidatorBonded(ctx, consAddr, nil)
 			}
-<<<<<<< HEAD
-			// convert validator pubkey from TM proto to SDK crytpo type
-			pubkey, err := cryptocodec.FromTmProtoPublicKey(change.GetPubKey())
-			if err != nil {
-				panic(err)
-			}
-			ccVal, err := types.NewCCValidator(addr, change.Power, pubkey)
-			if err != nil {
-				panic(err)
-			}
-
-			k.SetCCValidator(ctx, ccVal)
-			k.AfterValidatorBonded(ctx, consAddr, nil)
-=======
->>>>>>> 9f15cc7a
 			continue
 		}
 
