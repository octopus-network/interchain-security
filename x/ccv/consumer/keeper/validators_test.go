package keeper_test

import (
	appConsumer "github.com/cosmos/interchain-security/app/consumer"
	"github.com/cosmos/interchain-security/x/ccv/consumer/types"
	abci "github.com/tendermint/tendermint/abci/types"
	tmtypes "github.com/tendermint/tendermint/types"
)

func (k KeeperTestSuite) TestApplyCCValidatorChanges() {
	consumerKeeper := k.consumerChain.App.(*appConsumer.App).ConsumerKeeper
	ctx := k.ctx

	// utility functions
	getCCVals := func() (vals []types.CrossChainValidator) {
		vals = consumerKeeper.GetAllCCValidator(ctx)
		return
	}

	setCCVals := func(vals []*tmtypes.Validator) {
		for _, v := range vals {
			consumerKeeper.SetCCValidator(ctx, types.NewCCValidator(v.Address, v.VotingPower))
		}
	}

	clearCCVals := func() {
		ccVals := consumerKeeper.GetAllCCValidator(ctx)
		for _, v := range ccVals {
			consumerKeeper.DeleteCCValidator(ctx, v.Address)
		}
	}

	sumCCValsPow := func(vals []types.CrossChainValidator) (power int64) {
		for _, v := range vals {
			power += v.Power
		}
		return
	}

	// prepare the testing setup by clearing
	// the current cross-chain validators in states
	clearCCVals()

	// reuse the testsuite consumer chain validators
	// to construct changes
	tcVals := k.consumerChain.Vals.Validators
	changes := []abci.ValidatorUpdate{}
	changesPower := int64(0)

	for _, v := range tcVals {
		changes = append(changes, tmtypes.TM2PB.ValidatorUpdate(v))
		changesPower += v.VotingPower
	}

	// finish setup by importing 3 out 4 testing validators
	// into cross-chain validator states
	setCCVals(tcVals[:len(tcVals)-1])

	// verify setup
	ccVals := getCCVals()
	k.Require().Len(ccVals, len(tcVals)-1)

	// test behaviors
	testCases := []struct {
		changes       []abci.ValidatorUpdate
		expTotalPower int64
		expValsNum    int
	}{{ // add new bonded validator
		changes:       changes[len(changes)-1:],
		expTotalPower: changesPower,
		expValsNum:    len(ccVals) + 1,
	}, { // update a validator voting power
		changes:       []abci.ValidatorUpdate{{PubKey: changes[0].PubKey, Power: changes[0].Power + 3}},
		expTotalPower: changesPower + 3,
		expValsNum:    len(ccVals) + 1,
	}, { // unbond a validator
		changes:       []abci.ValidatorUpdate{{PubKey: changes[0].PubKey, Power: 0}},
		expTotalPower: changesPower - changes[0].Power,
		expValsNum:    len(ccVals),
<<<<<<< HEAD
	}, { // unbond an unexisting validator
		changes:  []abci.ValidatorUpdate{{PubKey: changes[0].PubKey, Power: 0}},
		expPanic: true,
	}, { // update all validators voting power
		changes: []abci.ValidatorUpdate{
			{PubKey: changes[0].PubKey, Power: changes[0].Power + 1},
			{PubKey: changes[1].PubKey, Power: changes[1].Power + 2},
			{PubKey: changes[2].PubKey, Power: changes[1].Power + 3},
			{PubKey: changes[3].PubKey, Power: changes[1].Power + 4},
		},
		expTotalPower: changesPower + 10,
		expValsNum:    len(ccVals) + 1,
=======
>>>>>>> 9f15cc7a
	},
		{ // update all validators voting power
			changes: []abci.ValidatorUpdate{
				{PubKey: changes[0].PubKey, Power: changes[0].Power + 1},
				{PubKey: changes[1].PubKey, Power: changes[1].Power + 2},
				{PubKey: changes[2].PubKey, Power: changes[1].Power + 3},
				{PubKey: changes[3].PubKey, Power: changes[1].Power + 4},
			},
			expTotalPower: changesPower + 10,
			expValsNum:    len(ccVals) + 1,
		},
	}

	for _, t := range testCases {

		consumerKeeper.ApplyCCValidatorChanges(ctx, t.changes)
		gotVals := getCCVals()

		k.Require().Len(gotVals, t.expValsNum)
		k.Require().Equal(t.expTotalPower, sumCCValsPow(gotVals))
	}
}<|MERGE_RESOLUTION|>--- conflicted
+++ resolved
@@ -77,21 +77,6 @@
 		changes:       []abci.ValidatorUpdate{{PubKey: changes[0].PubKey, Power: 0}},
 		expTotalPower: changesPower - changes[0].Power,
 		expValsNum:    len(ccVals),
-<<<<<<< HEAD
-	}, { // unbond an unexisting validator
-		changes:  []abci.ValidatorUpdate{{PubKey: changes[0].PubKey, Power: 0}},
-		expPanic: true,
-	}, { // update all validators voting power
-		changes: []abci.ValidatorUpdate{
-			{PubKey: changes[0].PubKey, Power: changes[0].Power + 1},
-			{PubKey: changes[1].PubKey, Power: changes[1].Power + 2},
-			{PubKey: changes[2].PubKey, Power: changes[1].Power + 3},
-			{PubKey: changes[3].PubKey, Power: changes[1].Power + 4},
-		},
-		expTotalPower: changesPower + 10,
-		expValsNum:    len(ccVals) + 1,
-=======
->>>>>>> 9f15cc7a
 	},
 		{ // update all validators voting power
 			changes: []abci.ValidatorUpdate{
